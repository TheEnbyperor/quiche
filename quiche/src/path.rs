// Copyright (C) 2022, Cloudflare, Inc.
// All rights reserved.
//
// Redistribution and use in source and binary forms, with or without
// modification, are permitted provided that the following conditions are
// met:
//
//     * Redistributions of source code must retain the above copyright notice,
//       this list of conditions and the following disclaimer.
//
//     * Redistributions in binary form must reproduce the above copyright
//       notice, this list of conditions and the following disclaimer in the
//       documentation and/or other materials provided with the distribution.
//
// THIS SOFTWARE IS PROVIDED BY THE COPYRIGHT HOLDERS AND CONTRIBUTORS "AS
// IS" AND ANY EXPRESS OR IMPLIED WARRANTIES, INCLUDING, BUT NOT LIMITED TO,
// THE IMPLIED WARRANTIES OF MERCHANTABILITY AND FITNESS FOR A PARTICULAR
// PURPOSE ARE DISCLAIMED. IN NO EVENT SHALL THE COPYRIGHT HOLDER OR
// CONTRIBUTORS BE LIABLE FOR ANY DIRECT, INDIRECT, INCIDENTAL, SPECIAL,
// EXEMPLARY, OR CONSEQUENTIAL DAMAGES (INCLUDING, BUT NOT LIMITED TO,
// PROCUREMENT OF SUBSTITUTE GOODS OR SERVICES; LOSS OF USE, DATA, OR
// PROFITS; OR BUSINESS INTERRUPTION) HOWEVER CAUSED AND ON ANY THEORY OF
// LIABILITY, WHETHER IN CONTRACT, STRICT LIABILITY, OR TORT (INCLUDING
// NEGLIGENCE OR OTHERWISE) ARISING IN ANY WAY OUT OF THE USE OF THIS
// SOFTWARE, EVEN IF ADVISED OF THE POSSIBILITY OF SUCH DAMAGE.

use std::time;

use std::collections::BTreeMap;
use std::collections::VecDeque;
use std::net::SocketAddr;

use smallvec::SmallVec;

use slab::Slab;

use crate::Error;
use crate::Result;

use crate::pmtud;
use crate::recovery;
use crate::recovery::HandshakeStatus;

/// The different states of the path validation.
#[derive(Debug, Copy, Clone, PartialEq, Eq, PartialOrd, Ord)]
pub enum PathState {
    /// The path failed its validation.
    Failed,

    /// The path exists, but no path validation has been performed.
    Unknown,

    /// The path is under validation.
    Validating,

    /// The remote address has been validated, but not the path MTU.
    ValidatingMTU,

    /// The path has been validated.
    Validated,
}

impl PathState {
    #[cfg(feature = "ffi")]
    pub fn to_c(self) -> libc::ssize_t {
        match self {
            PathState::Failed => -1,
            PathState::Unknown => 0,
            PathState::Validating => 1,
            PathState::ValidatingMTU => 2,
            PathState::Validated => 3,
        }
    }
}

/// A path-specific event.
#[derive(Clone, Debug, PartialEq, Eq)]
pub enum PathEvent {
    /// A new network path (local address, peer address) has been seen on a
    /// received packet. Note that this event is only triggered for servers, as
    /// the client is responsible from initiating new paths. The application may
    /// then probe this new path, if desired.
    New(SocketAddr, SocketAddr),

    /// The related network path between local `SocketAddr` and peer
    /// `SocketAddr` has been validated.
    Validated(SocketAddr, SocketAddr),

    /// The related network path between local `SocketAddr` and peer
    /// `SocketAddr` failed to be validated. This network path will not be used
    /// anymore, unless the application requests probing this path again.
    FailedValidation(SocketAddr, SocketAddr),

    /// The related network path between local `SocketAddr` and peer
    /// `SocketAddr` has been closed and is now unusable on this connection.
    Closed(SocketAddr, SocketAddr),

    /// The stack observes that the Source Connection ID with the given sequence
    /// number, initially used by the peer over the first pair of `SocketAddr`s,
    /// is now reused over the second pair of `SocketAddr`s.
    ReusedSourceConnectionId(
        u64,
        (SocketAddr, SocketAddr),
        (SocketAddr, SocketAddr),
    ),

    /// The connection observed that the peer migrated over the network path
    /// denoted by the pair of `SocketAddr`, i.e., non-probing packets have been
    /// received on this network path. This is a server side only event.
    ///
    /// Note that this event is only raised if the path has been validated.
    PeerMigrated(SocketAddr, SocketAddr),
}

/// A network path on which QUIC packets can be sent.
#[derive(Debug)]
pub struct Path {
    /// The local address.
    local_addr: SocketAddr,

    /// The remote address.
    peer_addr: SocketAddr,

    /// Source CID sequence number used over that path.
    pub active_scid_seq: Option<u64>,

    /// Destination CID sequence number used over that path.
    pub active_dcid_seq: Option<u64>,

    /// The current validation state of the path.
    state: PathState,

    /// Is this path used to send non-probing packets.
    active: bool,

    /// Loss recovery and congestion control state.
    pub recovery: recovery::Recovery,

    /// Path MTU discovery state.
    pub pmtud: pmtud::Pmtud,

    /// Pending challenge data with the size of the packet containing them and
    /// when they were sent.
    in_flight_challenges: VecDeque<([u8; 8], usize, time::Instant)>,

    /// The maximum challenge size that got acknowledged.
    max_challenge_size: usize,

    /// Number of consecutive (spaced by at least 1 RTT) probing packets lost.
    probing_lost: usize,

    /// Last instant when a probing packet got lost.
    last_probe_lost_time: Option<time::Instant>,

    /// Received challenge data.
    received_challenges: VecDeque<[u8; 8]>,

    /// Max length of received challenges queue.
    received_challenges_max_len: usize,

    /// Number of packets sent on this path.
    pub sent_count: usize,

    /// Number of packets received on this path.
    pub recv_count: usize,

    /// Total number of packets sent with data retransmitted from this path.
    pub retrans_count: usize,

    /// Total number of sent bytes over this path.
    pub sent_bytes: u64,

    /// Total number of bytes received over this path.
    pub recv_bytes: u64,

    /// Total number of bytes retransmitted from this path.
    /// This counts only STREAM and CRYPTO data.
    pub stream_retrans_bytes: u64,

    /// Total number of bytes the server can send before the peer's address
    /// is verified.
    pub max_send_bytes: usize,

    /// Whether the peer's address has been verified.
    pub verified_peer_address: bool,

    /// Whether the peer has verified our address.
    pub peer_verified_local_address: bool,

    /// Does it requires sending PATH_CHALLENGE?
    challenge_requested: bool,

    /// Whether the failure of this path was notified.
    failure_notified: bool,

    /// Whether the connection tries to migrate to this path, but it still needs
    /// to be validated.
    migrating: bool,

    /// Whether or not we should force eliciting of an ACK (e.g. via PING frame)
    pub needs_ack_eliciting: bool,
}

impl Path {
    /// Create a new Path instance with the provided addresses, the remaining of
    /// the fields being set to their default value.
    pub fn new(
        local_addr: SocketAddr, peer_addr: SocketAddr, trace_id: &str,
        recovery_config: &recovery::RecoveryConfig,
        path_challenge_recv_max_queue_len: usize, pmtud_init: usize,
        is_initial: bool,
    ) -> Self {
        let (state, active_scid_seq, active_dcid_seq) = if is_initial {
            (PathState::Validated, Some(0), Some(0))
        } else {
            (PathState::Unknown, None, None)
        };

        let trace_id = format!("{} - {}<->{}", trace_id, local_addr, peer_addr);

        Self {
            local_addr,
            peer_addr,
            active_scid_seq,
            active_dcid_seq,
            state,
            active: false,
<<<<<<< HEAD
            recovery: recovery::Recovery::new_with_config(recovery_config, &trace_id),
=======
            recovery: recovery::Recovery::new_with_config(recovery_config),
            pmtud: pmtud::Pmtud::new(pmtud_init),
>>>>>>> 5387d478
            in_flight_challenges: VecDeque::new(),
            max_challenge_size: 0,
            probing_lost: 0,
            last_probe_lost_time: None,
            received_challenges: VecDeque::with_capacity(
                path_challenge_recv_max_queue_len,
            ),
            received_challenges_max_len: path_challenge_recv_max_queue_len,
            sent_count: 0,
            recv_count: 0,
            retrans_count: 0,
            sent_bytes: 0,
            recv_bytes: 0,
            stream_retrans_bytes: 0,
            max_send_bytes: 0,
            verified_peer_address: false,
            peer_verified_local_address: false,
            challenge_requested: false,
            failure_notified: false,
            migrating: false,
            needs_ack_eliciting: false,
        }
    }

    /// Returns the local address on which this path operates.
    #[inline]
    pub fn local_addr(&self) -> SocketAddr {
        self.local_addr
    }

    /// Returns the peer address on which this path operates.
    #[inline]
    pub fn peer_addr(&self) -> SocketAddr {
        self.peer_addr
    }

    /// Returns whether the path is working (i.e., not failed).
    #[inline]
    fn working(&self) -> bool {
        self.state > PathState::Failed
    }

    /// Returns whether the path is active.
    #[inline]
    pub fn active(&self) -> bool {
        self.active && self.working() && self.active_dcid_seq.is_some()
    }

    /// Returns whether the path can be used to send non-probing packets.
    #[inline]
    pub fn usable(&self) -> bool {
        self.active() ||
            (self.state == PathState::Validated &&
                self.active_dcid_seq.is_some())
    }

    /// Returns whether the path is unused.
    #[inline]
    fn unused(&self) -> bool {
        // FIXME: we should check that there is nothing in the sent queue.
        !self.active() && self.active_dcid_seq.is_none()
    }

    /// Returns whether the path requires sending a probing packet.
    #[inline]
    pub fn probing_required(&self) -> bool {
        !self.received_challenges.is_empty() || self.validation_requested()
    }

    /// Promotes the path to the provided state only if the new state is greater
    /// than the current one.
    fn promote_to(&mut self, state: PathState) {
        if self.state < state {
            self.state = state;
        }
    }

    /// Returns whether the path is validated.
    #[inline]
    pub fn validated(&self) -> bool {
        self.state == PathState::Validated
    }

    /// Returns whether this path failed its validation.
    #[inline]
    fn validation_failed(&self) -> bool {
        self.state == PathState::Failed
    }

    // Returns whether this path is under path validation process.
    #[inline]
    pub fn under_validation(&self) -> bool {
        matches!(self.state, PathState::Validating | PathState::ValidatingMTU)
    }

    /// Requests path validation.
    #[inline]
    pub fn request_validation(&mut self) {
        self.challenge_requested = true;
    }

    /// Returns whether a validation is requested.
    #[inline]
    pub fn validation_requested(&self) -> bool {
        self.challenge_requested
    }

    pub fn should_send_pmtu_probe(
        &mut self, hs_confirmed: bool, hs_done: bool, out_len: usize,
        is_closing: bool, frames_empty: bool,
    ) -> bool {
        (hs_confirmed && hs_done) &&
            self.pmtud.get_probe_size() > self.pmtud.get_current() &&
            self.recovery.cwnd_available() > self.pmtud.get_probe_size() &&
            out_len >= self.pmtud.get_probe_size() &&
            self.pmtud.get_probe_status() &&
            !is_closing &&
            frames_empty
    }

    pub fn on_challenge_sent(&mut self) {
        self.promote_to(PathState::Validating);
        self.challenge_requested = false;
    }

    /// Handles the sending of PATH_CHALLENGE.
    pub fn add_challenge_sent(
        &mut self, data: [u8; 8], pkt_size: usize, sent_time: time::Instant,
    ) {
        self.on_challenge_sent();
        self.in_flight_challenges
            .push_back((data, pkt_size, sent_time));
    }

    pub fn on_challenge_received(&mut self, data: [u8; 8]) {
        // Discard challenges that would cause us to queue more than we want.
        if self.received_challenges.len() == self.received_challenges_max_len {
            return;
        }

        self.received_challenges.push_back(data);
        self.peer_verified_local_address = true;
    }

    pub fn has_pending_challenge(&self, data: [u8; 8]) -> bool {
        self.in_flight_challenges.iter().any(|(d, ..)| *d == data)
    }

    /// Returns whether the path is now validated.
    pub fn on_response_received(&mut self, data: [u8; 8]) -> bool {
        self.verified_peer_address = true;
        self.probing_lost = 0;

        let mut challenge_size = 0;
        self.in_flight_challenges.retain(|(d, s, _)| {
            if *d == data {
                challenge_size = *s;
                false
            } else {
                true
            }
        });

        // The 4-tuple is reachable, but we didn't check Path MTU yet.
        self.promote_to(PathState::ValidatingMTU);

        self.max_challenge_size =
            std::cmp::max(self.max_challenge_size, challenge_size);

        if self.state == PathState::ValidatingMTU {
            if self.max_challenge_size >= crate::MIN_CLIENT_INITIAL_LEN {
                // Path MTU is sufficient for QUIC traffic.
                self.promote_to(PathState::Validated);
                return true;
            }

            // If the MTU was not validated, probe again.
            self.request_validation();
        }

        false
    }

    fn on_failed_validation(&mut self) {
        self.state = PathState::Failed;
        self.active = false;
    }

    #[inline]
    pub fn pop_received_challenge(&mut self) -> Option<[u8; 8]> {
        self.received_challenges.pop_front()
    }

    pub fn on_loss_detection_timeout(
        &mut self, handshake_status: HandshakeStatus, now: time::Instant,
        is_server: bool, trace_id: &str,
    ) -> (usize, usize) {
        let (lost_packets, lost_bytes) = self.recovery.on_loss_detection_timeout(
            handshake_status,
            now,
            trace_id,
        );

        let mut lost_probe_time = None;
        self.in_flight_challenges.retain(|(_, _, sent_time)| {
            if *sent_time <= now {
                if lost_probe_time.is_none() {
                    lost_probe_time = Some(*sent_time);
                }
                false
            } else {
                true
            }
        });

        // If we lost probing packets, check if the path failed
        // validation.
        if let Some(lost_probe_time) = lost_probe_time {
            self.last_probe_lost_time = match self.last_probe_lost_time {
                Some(last) => {
                    // Count a loss if at least 1-RTT happened.
                    if lost_probe_time - last >= self.recovery.rtt() {
                        self.probing_lost += 1;
                        Some(lost_probe_time)
                    } else {
                        Some(last)
                    }
                },
                None => {
                    self.probing_lost += 1;
                    Some(lost_probe_time)
                },
            };
            // As a server, if requesting a challenge is not
            // possible due to the amplification attack, declare the
            // validation as failed.
            if self.probing_lost >= crate::MAX_PROBING_TIMEOUTS ||
                (is_server && self.max_send_bytes < crate::MIN_PROBING_SIZE)
            {
                self.on_failed_validation();
            } else {
                self.request_validation();
            }
        }

        (lost_packets, lost_bytes)
    }

    pub fn stats(&self) -> PathStats {
        PathStats {
            local_addr: self.local_addr,
            peer_addr: self.peer_addr,
            validation_state: self.state,
            active: self.active,
            recv: self.recv_count,
            sent: self.sent_count,
            lost: self.recovery.lost_count,
            retrans: self.retrans_count,
            rtt: self.recovery.rtt(),
            min_rtt: self.recovery.min_rtt(),
            rttvar: self.recovery.rttvar(),
            cwnd: self.recovery.cwnd(),
            sent_bytes: self.sent_bytes,
            recv_bytes: self.recv_bytes,
            lost_bytes: self.recovery.bytes_lost,
            stream_retrans_bytes: self.stream_retrans_bytes,
            pmtu: self.recovery.max_datagram_size(),
            delivery_rate: self.recovery.delivery_rate(),
        }
    }
}

/// An iterator over SocketAddr.
#[derive(Default)]
pub struct SocketAddrIter {
    pub(crate) sockaddrs: SmallVec<[SocketAddr; 8]>,
    pub(crate) index: usize,
}

impl Iterator for SocketAddrIter {
    type Item = SocketAddr;

    #[inline]
    fn next(&mut self) -> Option<Self::Item> {
        let v = self.sockaddrs.get(self.index)?;
        self.index += 1;
        Some(*v)
    }
}

impl ExactSizeIterator for SocketAddrIter {
    #[inline]
    fn len(&self) -> usize {
        self.sockaddrs.len() - self.index
    }
}

/// All path-related information.
pub struct PathMap {
    /// The paths of the connection. Each of them has an internal identifier
    /// that is used by `addrs_to_paths` and `ConnectionEntry`.
    paths: Slab<Path>,

    /// The maximum number of concurrent paths allowed.
    max_concurrent_paths: usize,

    /// The mapping from the (local `SocketAddr`, peer `SocketAddr`) to the
    /// `Path` structure identifier.
    addrs_to_paths: BTreeMap<(SocketAddr, SocketAddr), usize>,

    /// Path-specific events to be notified to the application.
    events: VecDeque<PathEvent>,

    /// Whether this manager serves a connection as a server.
    is_server: bool,
}

impl PathMap {
    /// Creates a new `PathMap` with the initial provided `path` and a
    /// capacity limit.
    pub fn new(
        mut initial_path: Path, max_concurrent_paths: usize, is_server: bool,
        enable_pmtud: bool, max_send_udp_payload_size: usize,
    ) -> Self {
        let mut paths = Slab::with_capacity(1); // most connections only have one path
        let mut addrs_to_paths = BTreeMap::new();

        let local_addr = initial_path.local_addr;
        let peer_addr = initial_path.peer_addr;

        // As it is the first path, it is active by default.
        initial_path.active = true;

        // Enable path MTU Discovery and start probing with the largest datagram
        // size.
        if enable_pmtud {
            initial_path.pmtud.should_probe(enable_pmtud);
            initial_path.pmtud.set_probe_size(max_send_udp_payload_size);
            initial_path.pmtud.enable(enable_pmtud);
        }

        let active_path_id = paths.insert(initial_path);
        addrs_to_paths.insert((local_addr, peer_addr), active_path_id);

        Self {
            paths,
            max_concurrent_paths,
            addrs_to_paths,
            events: VecDeque::new(),
            is_server,
        }
    }

    /// Gets an immutable reference to the path identified by `path_id`. If the
    /// provided `path_id` does not identify any current `Path`, returns an
    /// [`InvalidState`].
    ///
    /// [`InvalidState`]: enum.Error.html#variant.InvalidState
    #[inline]
    pub fn get(&self, path_id: usize) -> Result<&Path> {
        self.paths.get(path_id).ok_or(Error::InvalidState)
    }

    /// Gets a mutable reference to the path identified by `path_id`. If the
    /// provided `path_id` does not identify any current `Path`, returns an
    /// [`InvalidState`].
    ///
    /// [`InvalidState`]: enum.Error.html#variant.InvalidState
    #[inline]
    pub fn get_mut(&mut self, path_id: usize) -> Result<&mut Path> {
        self.paths.get_mut(path_id).ok_or(Error::InvalidState)
    }

    #[inline]
    /// Gets an immutable reference to the active path with the value of the
    /// lowest identifier. If there is no active path, returns `None`.
    pub fn get_active_with_pid(&self) -> Option<(usize, &Path)> {
        self.paths.iter().find(|(_, p)| p.active())
    }

    /// Gets an immutable reference to the active path with the lowest
    /// identifier. If there is no active path, returns an [`InvalidState`].
    ///
    /// [`InvalidState`]: enum.Error.html#variant.InvalidState
    #[inline]
    pub fn get_active(&self) -> Result<&Path> {
        self.get_active_with_pid()
            .map(|(_, p)| p)
            .ok_or(Error::InvalidState)
    }

    /// Gets the lowest active path identifier. If there is no active path,
    /// returns an [`InvalidState`].
    ///
    /// [`InvalidState`]: enum.Error.html#variant.InvalidState
    #[inline]
    pub fn get_active_path_id(&self) -> Result<usize> {
        self.get_active_with_pid()
            .map(|(pid, _)| pid)
            .ok_or(Error::InvalidState)
    }

    /// Gets an mutable reference to the active path with the lowest identifier.
    /// If there is no active path, returns an [`InvalidState`].
    ///
    /// [`InvalidState`]: enum.Error.html#variant.InvalidState
    #[inline]
    pub fn get_active_mut(&mut self) -> Result<&mut Path> {
        self.paths
            .iter_mut()
            .map(|(_, p)| p)
            .find(|p| p.active())
            .ok_or(Error::InvalidState)
    }

    /// Returns an iterator over all existing paths.
    #[inline]
    pub fn iter(&self) -> slab::Iter<Path> {
        self.paths.iter()
    }

    /// Returns a mutable iterator over all existing paths.
    #[inline]
    pub fn iter_mut(&mut self) -> slab::IterMut<Path> {
        self.paths.iter_mut()
    }

    /// Returns the number of existing paths.
    #[inline]
    pub fn len(&self) -> usize {
        self.paths.len()
    }

    /// Returns the `Path` identifier related to the provided `addrs`.
    #[inline]
    pub fn path_id_from_addrs(
        &self, addrs: &(SocketAddr, SocketAddr),
    ) -> Option<usize> {
        self.addrs_to_paths.get(addrs).copied()
    }

    /// Checks if creating a new path will not exceed the current `self.paths`
    /// capacity. If yes, this method tries to remove one unused path. If it
    /// fails to do so, returns [`Done`].
    ///
    /// [`Done`]: enum.Error.html#variant.Done
    fn make_room_for_new_path(&mut self) -> Result<()> {
        if self.paths.len() < self.max_concurrent_paths {
            return Ok(());
        }

        let (pid_to_remove, _) = self
            .paths
            .iter()
            .find(|(_, p)| p.unused())
            .ok_or(Error::Done)?;

        let path = self.paths.remove(pid_to_remove);
        self.addrs_to_paths
            .remove(&(path.local_addr, path.peer_addr));

        self.notify_event(PathEvent::Closed(path.local_addr, path.peer_addr));

        Ok(())
    }

    /// Records the provided `Path` and returns its assigned identifier.
    ///
    /// On success, this method takes care of creating a notification to the
    /// serving application, if it serves a server-side connection.
    ///
    /// If there are already `max_concurrent_paths` currently recorded, this
    /// method tries to remove an unused `Path` first. If it fails to do so,
    /// it returns [`Done`].
    ///
    /// [`Done`]: enum.Error.html#variant.Done
    pub fn insert_path(&mut self, path: Path, is_server: bool) -> Result<usize> {
        self.make_room_for_new_path()?;

        let local_addr = path.local_addr;
        let peer_addr = path.peer_addr;

        let pid = self.paths.insert(path);
        self.addrs_to_paths.insert((local_addr, peer_addr), pid);

        // Notifies the application if we are in server mode.
        if is_server {
            self.notify_event(PathEvent::New(local_addr, peer_addr));
        }

        Ok(pid)
    }

    /// Notifies a path event to the application served by the connection.
    pub fn notify_event(&mut self, ev: PathEvent) {
        self.events.push_back(ev);
    }

    /// Gets the first path event to be notified to the application.
    pub fn pop_event(&mut self) -> Option<PathEvent> {
        self.events.pop_front()
    }

    /// Notifies all failed validations to the application.
    pub fn notify_failed_validations(&mut self) {
        let validation_failed = self
            .paths
            .iter_mut()
            .filter(|(_, p)| p.validation_failed() && !p.failure_notified);

        for (_, p) in validation_failed {
            self.events.push_back(PathEvent::FailedValidation(
                p.local_addr,
                p.peer_addr,
            ));

            p.failure_notified = true;
        }
    }

    /// Finds a path candidate to be active and returns its identifier.
    pub fn find_candidate_path(&self) -> Option<usize> {
        // TODO: also consider unvalidated paths if there are no more validated.
        self.paths
            .iter()
            .find(|(_, p)| p.usable())
            .map(|(pid, _)| pid)
    }

    /// Handles incoming PATH_RESPONSE data.
    pub fn on_response_received(&mut self, data: [u8; 8]) -> Result<()> {
        let active_pid = self.get_active_path_id()?;

        let challenge_pending =
            self.iter_mut().find(|(_, p)| p.has_pending_challenge(data));

        if let Some((pid, p)) = challenge_pending {
            if p.on_response_received(data) {
                let local_addr = p.local_addr;
                let peer_addr = p.peer_addr;
                let was_migrating = p.migrating;

                p.migrating = false;

                // Notifies the application.
                self.notify_event(PathEvent::Validated(local_addr, peer_addr));

                // If this path was the candidate for migration, notifies the
                // application.
                if pid == active_pid && was_migrating {
                    self.notify_event(PathEvent::PeerMigrated(
                        local_addr, peer_addr,
                    ));
                }
            }
        }
        Ok(())
    }

    /// Sets the path with identifier 'path_id' to be active.
    ///
    /// There can be exactly one active path on which non-probing packets can be
    /// sent. If another path is marked as active, it will be superseded by the
    /// one having `path_id` as identifier.
    ///
    /// A server should always ensure that the active path is validated. If it
    /// is already the case, it notifies the application that the connection
    /// migrated. Otherwise, it triggers a path validation and defers the
    /// notification once it is actually validated.
    pub fn set_active_path(&mut self, path_id: usize) -> Result<()> {
        let is_server = self.is_server;

        if let Ok(old_active_path) = self.get_active_mut() {
            old_active_path.active = false;
        }

        let new_active_path = self.get_mut(path_id)?;
        new_active_path.active = true;

        if is_server {
            if new_active_path.validated() {
                let local_addr = new_active_path.local_addr();
                let peer_addr = new_active_path.peer_addr();

                self.notify_event(PathEvent::PeerMigrated(local_addr, peer_addr));
            } else {
                new_active_path.migrating = true;

                // Requests path validation if needed.
                if !new_active_path.under_validation() {
                    new_active_path.request_validation();
                }
            }
        }

        Ok(())
    }
}

/// Statistics about the path of a connection.
///
/// It is part of the `Stats` structure returned by the [`stats()`] method.
///
/// [`stats()`]: struct.Connection.html#method.stats
#[derive(Clone)]
pub struct PathStats {
    /// The local address of the path.
    pub local_addr: SocketAddr,

    /// The peer address of the path.
    pub peer_addr: SocketAddr,

    /// The path validation state.
    pub validation_state: PathState,

    /// Whether the path is marked as active.
    pub active: bool,

    /// The number of QUIC packets received.
    pub recv: usize,

    /// The number of QUIC packets sent.
    pub sent: usize,

    /// The number of QUIC packets that were lost.
    pub lost: usize,

    /// The number of sent QUIC packets with retransmitted data.
    pub retrans: usize,

    /// The estimated round-trip time of the connection.
    pub rtt: time::Duration,

    /// The minimum round-trip time observed.
    pub min_rtt: Option<time::Duration>,

    /// The estimated round-trip time variation in samples using a mean
    /// variation.
    pub rttvar: time::Duration,

    /// The size of the connection's congestion window in bytes.
    pub cwnd: usize,

    /// The number of sent bytes.
    pub sent_bytes: u64,

    /// The number of received bytes.
    pub recv_bytes: u64,

    /// The number of bytes lost.
    pub lost_bytes: u64,

    /// The number of stream bytes retransmitted.
    pub stream_retrans_bytes: u64,

    /// The current PMTU for the connection.
    pub pmtu: usize,

    /// The most recent data delivery rate estimate in bytes/s.
    ///
    /// Note that this value could be inaccurate if the application does not
    /// respect pacing hints (see [`SendInfo.at`] and [Pacing] for more
    /// details).
    ///
    /// [`SendInfo.at`]: struct.SendInfo.html#structfield.at
    /// [Pacing]: index.html#pacing
    pub delivery_rate: u64,
}

impl std::fmt::Debug for PathStats {
    #[inline]
    fn fmt(&self, f: &mut std::fmt::Formatter) -> std::fmt::Result {
        write!(
            f,
            "local_addr={:?} peer_addr={:?} ",
            self.local_addr, self.peer_addr,
        )?;
        write!(
            f,
            "validation_state={:?} active={} ",
            self.validation_state, self.active,
        )?;
        write!(
            f,
            "recv={} sent={} lost={} retrans={} rtt={:?} min_rtt={:?} rttvar={:?} cwnd={}",
            self.recv, self.sent, self.lost, self.retrans, self.rtt, self.min_rtt, self.rttvar, self.cwnd,
        )?;

        write!(
            f,
            " sent_bytes={} recv_bytes={} lost_bytes={}",
            self.sent_bytes, self.recv_bytes, self.lost_bytes,
        )?;

        write!(
            f,
            " stream_retrans_bytes={} pmtu={} delivery_rate={}",
            self.stream_retrans_bytes, self.pmtu, self.delivery_rate,
        )
    }
}

#[cfg(test)]
mod tests {
    use crate::rand;
    use crate::MIN_CLIENT_INITIAL_LEN;

    use crate::recovery::RecoveryConfig;
    use crate::Config;

    use super::*;

    #[test]
    fn path_validation_limited_mtu() {
        let client_addr = "127.0.0.1:1234".parse().unwrap();
        let client_addr_2 = "127.0.0.1:5678".parse().unwrap();
        let server_addr = "127.0.0.1:4321".parse().unwrap();

        let config = Config::new(crate::PROTOCOL_VERSION).unwrap();
        let recovery_config = RecoveryConfig::from_config(&config);

        let path = Path::new(
            client_addr,
            server_addr,
            "",
            &recovery_config,
            config.path_challenge_recv_max_queue_len,
            1200,
            true,
        );
        let mut path_mgr = PathMap::new(path, 2, false, true, 1200);

        let probed_path = Path::new(
            client_addr_2,
            server_addr,
            "",
            &recovery_config,
            config.path_challenge_recv_max_queue_len,
            1200,
            false,
        );
        path_mgr.insert_path(probed_path, false).unwrap();

        let pid = path_mgr
            .path_id_from_addrs(&(client_addr_2, server_addr))
            .unwrap();
        path_mgr.get_mut(pid).unwrap().request_validation();
        assert!(path_mgr.get_mut(pid).unwrap().validation_requested());
        assert!(path_mgr.get_mut(pid).unwrap().probing_required());

        // Fake sending of PathChallenge in a packet of MIN_CLIENT_INITIAL_LEN - 1
        // bytes.
        let data = rand::rand_u64().to_be_bytes();
        path_mgr.get_mut(pid).unwrap().add_challenge_sent(
            data,
            MIN_CLIENT_INITIAL_LEN - 1,
            time::Instant::now(),
        );

        assert!(!path_mgr.get_mut(pid).unwrap().validation_requested());
        assert!(!path_mgr.get_mut(pid).unwrap().probing_required());
        assert!(path_mgr.get_mut(pid).unwrap().under_validation());
        assert!(!path_mgr.get_mut(pid).unwrap().validated());
        assert_eq!(path_mgr.get_mut(pid).unwrap().state, PathState::Validating);
        assert_eq!(path_mgr.pop_event(), None);

        // Receives the response. The path is reachable, but the MTU is not
        // validated yet.
        path_mgr.on_response_received(data).unwrap();

        assert!(path_mgr.get_mut(pid).unwrap().validation_requested());
        assert!(path_mgr.get_mut(pid).unwrap().probing_required());
        assert!(path_mgr.get_mut(pid).unwrap().under_validation());
        assert!(!path_mgr.get_mut(pid).unwrap().validated());
        assert_eq!(
            path_mgr.get_mut(pid).unwrap().state,
            PathState::ValidatingMTU
        );
        assert_eq!(path_mgr.pop_event(), None);

        // Fake sending of PathChallenge in a packet of MIN_CLIENT_INITIAL_LEN
        // bytes.
        let data = rand::rand_u64().to_be_bytes();
        path_mgr.get_mut(pid).unwrap().add_challenge_sent(
            data,
            MIN_CLIENT_INITIAL_LEN,
            time::Instant::now(),
        );

        path_mgr.on_response_received(data).unwrap();

        assert!(!path_mgr.get_mut(pid).unwrap().validation_requested());
        assert!(!path_mgr.get_mut(pid).unwrap().probing_required());
        assert!(!path_mgr.get_mut(pid).unwrap().under_validation());
        assert!(path_mgr.get_mut(pid).unwrap().validated());
        assert_eq!(path_mgr.get_mut(pid).unwrap().state, PathState::Validated);
        assert_eq!(
            path_mgr.pop_event(),
            Some(PathEvent::Validated(client_addr_2, server_addr))
        );
    }

    #[test]
    fn multiple_probes() {
        let client_addr = "127.0.0.1:1234".parse().unwrap();
        let server_addr = "127.0.0.1:4321".parse().unwrap();

        let config = Config::new(crate::PROTOCOL_VERSION).unwrap();
        let recovery_config = RecoveryConfig::from_config(&config);

        let path = Path::new(
            client_addr,
            server_addr,
            "",
            &recovery_config,
            config.path_challenge_recv_max_queue_len,
            1200,
            true,
        );
        let mut client_path_mgr = PathMap::new(path, 2, false, false, 1200);
        let mut server_path = Path::new(
            server_addr,
            client_addr,
            "",
            &recovery_config,
            config.path_challenge_recv_max_queue_len,
            1200,
            false,
        );

        let client_pid = client_path_mgr
            .path_id_from_addrs(&(client_addr, server_addr))
            .unwrap();

        // First probe.
        let data = rand::rand_u64().to_be_bytes();

        client_path_mgr
            .get_mut(client_pid)
            .unwrap()
            .add_challenge_sent(
                data,
                MIN_CLIENT_INITIAL_LEN,
                time::Instant::now(),
            );

        // Second probe.
        let data_2 = rand::rand_u64().to_be_bytes();

        client_path_mgr
            .get_mut(client_pid)
            .unwrap()
            .add_challenge_sent(
                data_2,
                MIN_CLIENT_INITIAL_LEN,
                time::Instant::now(),
            );
        assert_eq!(
            client_path_mgr
                .get(client_pid)
                .unwrap()
                .in_flight_challenges
                .len(),
            2
        );

        // If we receive multiple challenges, we can store them.
        server_path.on_challenge_received(data);
        assert_eq!(server_path.received_challenges.len(), 1);
        server_path.on_challenge_received(data_2);
        assert_eq!(server_path.received_challenges.len(), 2);

        // Response for first probe.
        client_path_mgr.on_response_received(data).unwrap();
        assert_eq!(
            client_path_mgr
                .get(client_pid)
                .unwrap()
                .in_flight_challenges
                .len(),
            1
        );

        // Response for second probe.
        client_path_mgr.on_response_received(data_2).unwrap();
        assert_eq!(
            client_path_mgr
                .get(client_pid)
                .unwrap()
                .in_flight_challenges
                .len(),
            0
        );
    }

    #[test]
    fn too_many_probes() {
        let client_addr = "127.0.0.1:1234".parse().unwrap();
        let server_addr = "127.0.0.1:4321".parse().unwrap();

        // Default to DEFAULT_MAX_PATH_CHALLENGE_RX_QUEUE_LEN
        let config = Config::new(crate::PROTOCOL_VERSION).unwrap();
        let recovery_config = RecoveryConfig::from_config(&config);

        let path = Path::new(
            client_addr,
            server_addr,
            "",
            &recovery_config,
            config.path_challenge_recv_max_queue_len,
            1200,
            true,
        );
        let mut client_path_mgr = PathMap::new(path, 2, false, false, 1200);
        let mut server_path = Path::new(
            server_addr,
            client_addr,
            "",
            &recovery_config,
            config.path_challenge_recv_max_queue_len,
            1200,
            false,
        );

        let client_pid = client_path_mgr
            .path_id_from_addrs(&(client_addr, server_addr))
            .unwrap();

        // First probe.
        let data = rand::rand_u64().to_be_bytes();

        client_path_mgr
            .get_mut(client_pid)
            .unwrap()
            .add_challenge_sent(
                data,
                MIN_CLIENT_INITIAL_LEN,
                time::Instant::now(),
            );

        // Second probe.
        let data_2 = rand::rand_u64().to_be_bytes();

        client_path_mgr
            .get_mut(client_pid)
            .unwrap()
            .add_challenge_sent(
                data_2,
                MIN_CLIENT_INITIAL_LEN,
                time::Instant::now(),
            );
        assert_eq!(
            client_path_mgr
                .get(client_pid)
                .unwrap()
                .in_flight_challenges
                .len(),
            2
        );

        // Third probe.
        let data_3 = rand::rand_u64().to_be_bytes();

        client_path_mgr
            .get_mut(client_pid)
            .unwrap()
            .add_challenge_sent(
                data_3,
                MIN_CLIENT_INITIAL_LEN,
                time::Instant::now(),
            );
        assert_eq!(
            client_path_mgr
                .get(client_pid)
                .unwrap()
                .in_flight_challenges
                .len(),
            3
        );

        // Fourth probe.
        let data_4 = rand::rand_u64().to_be_bytes();

        client_path_mgr
            .get_mut(client_pid)
            .unwrap()
            .add_challenge_sent(
                data_4,
                MIN_CLIENT_INITIAL_LEN,
                time::Instant::now(),
            );
        assert_eq!(
            client_path_mgr
                .get(client_pid)
                .unwrap()
                .in_flight_challenges
                .len(),
            4
        );

        // If we receive multiple challenges, we can store them up to our queue
        // size.
        server_path.on_challenge_received(data);
        assert_eq!(server_path.received_challenges.len(), 1);
        server_path.on_challenge_received(data_2);
        assert_eq!(server_path.received_challenges.len(), 2);
        server_path.on_challenge_received(data_3);
        assert_eq!(server_path.received_challenges.len(), 3);
        server_path.on_challenge_received(data_4);
        assert_eq!(server_path.received_challenges.len(), 3);

        // Response for first probe.
        client_path_mgr.on_response_received(data).unwrap();
        assert_eq!(
            client_path_mgr
                .get(client_pid)
                .unwrap()
                .in_flight_challenges
                .len(),
            3
        );

        // Response for second probe.
        client_path_mgr.on_response_received(data_2).unwrap();
        assert_eq!(
            client_path_mgr
                .get(client_pid)
                .unwrap()
                .in_flight_challenges
                .len(),
            2
        );

        // Response for third probe.
        client_path_mgr.on_response_received(data_3).unwrap();
        assert_eq!(
            client_path_mgr
                .get(client_pid)
                .unwrap()
                .in_flight_challenges
                .len(),
            1
        );

        // There will never be a response for fourth probe...
    }
}<|MERGE_RESOLUTION|>--- conflicted
+++ resolved
@@ -225,12 +225,8 @@
             active_dcid_seq,
             state,
             active: false,
-<<<<<<< HEAD
             recovery: recovery::Recovery::new_with_config(recovery_config, &trace_id),
-=======
-            recovery: recovery::Recovery::new_with_config(recovery_config),
             pmtud: pmtud::Pmtud::new(pmtud_init),
->>>>>>> 5387d478
             in_flight_challenges: VecDeque::new(),
             max_challenge_size: 0,
             probing_lost: 0,
